{
  "name": "vizier-frontend",
  "private": true,
  "version": "0.0.0",
  "type": "module",
  "scripts": {
    "dev": "vite",
    "build": "tsc -b && vite build",
    "lint": "eslint .",
    "preview": "vite preview"
  },
  "dependencies": {
<<<<<<< HEAD
    "@xyflow/react": "^12.5.5",
=======
    "@emotion/react": "^11.14.0",
    "@emotion/styled": "^11.14.0",
    "@mui/material": "^7.0.2",
    "axios": "^1.8.4",
>>>>>>> 09915be9
    "lucide-react": "^0.487.0",
    "react": "^19.0.0",
    "react-dom": "^19.0.0",
    "react-router-dom": "^7.5.0"
  },
  "devDependencies": {
    "@eslint/js": "^9.21.0",
    "@types/axios": "^0.14.4",
    "@types/react": "^19.0.10",
    "@types/react-dom": "^19.0.4",
    "@types/react-textfit": "^1.1.4",
    "@vitejs/plugin-react": "^4.3.4",
    "eslint": "^9.21.0",
    "eslint-plugin-react-hooks": "^5.1.0",
    "eslint-plugin-react-refresh": "^0.4.19",
    "globals": "^15.15.0",
    "typescript": "~5.7.2",
    "typescript-eslint": "^8.24.1",
    "vite": "^6.2.0"
  }
}<|MERGE_RESOLUTION|>--- conflicted
+++ resolved
@@ -10,14 +10,11 @@
     "preview": "vite preview"
   },
   "dependencies": {
-<<<<<<< HEAD
     "@xyflow/react": "^12.5.5",
-=======
     "@emotion/react": "^11.14.0",
     "@emotion/styled": "^11.14.0",
     "@mui/material": "^7.0.2",
     "axios": "^1.8.4",
->>>>>>> 09915be9
     "lucide-react": "^0.487.0",
     "react": "^19.0.0",
     "react-dom": "^19.0.0",
